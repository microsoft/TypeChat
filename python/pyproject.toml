[build-system]
requires = ["hatchling"]
build-backend = "hatchling.build"

[project]
name = "typechat"
dynamic = ["version"]
description = 'TypeChat is a library that makes it easy to build natural language interfaces using types.'
readme = "README.md"
requires-python = ">=3.11"
license = "MIT"
keywords = []
authors = [
  { name = "Microsoft Corporation" },
]
classifiers = [
  "Development Status :: 4 - Beta",
  "Programming Language :: Python",
  "Programming Language :: Python :: 3.11",
  "Programming Language :: Python :: 3.12",
  "Programming Language :: Python :: Implementation :: CPython",
  "Programming Language :: Python :: Implementation :: PyPy",
]
dependencies = [
  "pydantic>=2.5.2",
  "httpx>=0.27.0",
  "typing_extensions>=4.10.0",
]

[project.urls]
Documentation = "https://github.com/microsoft/TypeChat#readme"
Issues = "https://github.com/microsoft/TypeChat/issues"
Source = "https://github.com/microsoft/TypeChat"

[tool.hatch.version]
path = "src/typechat/__about__.py"

[tool.hatch.envs.default]
<<<<<<< HEAD
# While users can always look up the virtual environment
# to select the right interpreter for their editor, often editors can
# automatically pick up on a local `.venv` or at least hint towards using it.
# The only catch is that this tends to only kick in at the workspace root.
type = "virtual"
path = "../.venv"
=======
>>>>>>> 935ddc0c

dependencies = [
  "coverage[toml]>=6.5",
  "python-dotenv>=1.0.0",
  "pytest>=8.1.0",
  "syrupy>=4.6.1",
  "spotipy", # for examples
]

[tool.hatch.envs.default.scripts]
test = "pytest {args:tests}"
test-cov = "coverage run -m pytest {args:tests}"
cov-report = [
  "- coverage combine",
  "coverage report",
]
cov = [
  "test-cov",
  "cov-report",
]

[[tool.hatch.envs.all.matrix]]
python = ["3.11"]

[tool.hatch.envs.lint]
detached = true
dependencies = [
  "black>=23.1.0",
  "mypy>=1.0.0",
  "ruff>=0.0.243",
]
[tool.hatch.envs.lint.scripts]
typing = [
  "npx pyright",
  # mypy should not include tests, as it does not fully support
  # PEP 695 (type aliases, type parameters, etc.)
  # https://github.com/python/mypy/issues/1523895
  "mypy --install-types --non-interactive {args:src/typechat}"
]
style = [
  "ruff {args:.}",
  "black --check --diff {args:.}",
]
fmt = [
  "black {args:.}",
  "ruff --fix {args:.}",
  "style",
]
all = [
  "style",
  "typing",
]

[tool.mypy]
python_version = "3.11"
untyped_calls_exclude  = ["spotipy"]

[tool.black]
target-version = ["py311"]
line-length = 120
skip-string-normalization = true

[tool.ruff]
target-version = "py311"
line-length = 120
select = [
  "A",
  "ARG",
  "B",
  "C",
  "DTZ",
  "E",
  "EM",
  "F",
  "FBT",
  "I",
  "ICN",
  "ISC",
  "N",
  "PLC",
  "PLE",
  "PLR",
  "PLW",
  "Q",
  "RUF",
  "S",
  "T",
  "TID",
  "UP",
  "W",
  "YTT",
]
ignore = [
  # # Allow non-abstract empty methods in abstract base classes
  # "B027",
  # # Allow boolean positional values in function calls, like `dict.get(... True)`
  # "FBT003",
  # # Ignore checks for possible passwords
  # "S105", "S106", "S107",
  # # Ignore complexity
  # "C901", "PLR0911", "PLR0912", "PLR0913", "PLR0915",
]
unfixable = [
  # # Don't touch unused imports
  # "F401",
]

[tool.ruff.isort]
known-first-party = ["typechat"]

[tool.ruff.flake8-tidy-imports]
ban-relative-imports = "all"

[tool.ruff.per-file-ignores]
# Tests can use magic values, assertions, and relative imports
"tests/**/*" = ["PLR2004", "S101", "TID252"]

[tool.coverage.run]
source_pkgs = ["typechat", "tests"]
branch = true
parallel = true
omit = [
  "src/typechat/__about__.py",
]

[tool.coverage.paths]
typechat = ["src/typechat", "*/typechat/src/typechat"]
tests = ["tests", "*/typechat/tests"]

[tool.coverage.report]
exclude_lines = [
  "no cov",
  "if __name__ == .__main__.:",
  "if TYPE_CHECKING:",
]<|MERGE_RESOLUTION|>--- conflicted
+++ resolved
@@ -1,6 +1,6 @@
 [build-system]
 requires = ["hatchling"]
-build-backend = "hatchling.build"
+build-backend"hatchling.build"
 
 [project]
 name = "typechat"
@@ -36,15 +36,12 @@
 path = "src/typechat/__about__.py"
 
 [tool.hatch.envs.default]
-<<<<<<< HEAD
 # While users can always look up the virtual environment
 # to select the right interpreter for their editor, often editors can
 # automatically pick up on a local `.venv` or at least hint towards using it.
 # The only catch is that this tends to only kick in at the workspace root.
 type = "virtual"
 path = "../.venv"
-=======
->>>>>>> 935ddc0c
 
 dependencies = [
   "coverage[toml]>=6.5",
