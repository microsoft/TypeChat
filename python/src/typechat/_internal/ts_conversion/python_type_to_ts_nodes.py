--- conflicted
+++ resolved
@@ -1,9 +1,5 @@
 from __future__ import annotations
 
-<<<<<<< HEAD
-=======
-from types import NoneType, UnionType
->>>>>>> d1d8db37
 import inspect
 import typing
 import typing_extensions
@@ -296,13 +292,9 @@
             comment = py_type.__doc__ or ""
 
             if hasattr(py_type, "__type_params__"):
-<<<<<<< HEAD
-                type_params = [TypeParameterDeclarationNode(type_param.__name__) for type_param in py_type.__type_params__]
+                type_params = [TypeParameterDeclarationNode(type_param.__name__) for type_param in py_type.__type_params__] # type: ignore
             elif hasattr(py_type, "__parameters__"):
                 type_params = [TypeParameterDeclarationNode(type_param.__name__) for type_param in py_type.__parameters__]
-=======
-                type_params = [TypeParameterDeclarationNode(type_param.__name__) for type_param in py_type.__type_params__] # type: ignore
->>>>>>> d1d8db37
             else:
                 type_params = None
 
