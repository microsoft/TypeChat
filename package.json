{
  "name": "typechat",
  "author": "Microsoft",
  "private": true,
  "version": "0.0.10",
  "license": "MIT",
  "description": "An exploration of using schemas to make prompt engineering simpler and more reliable",
  "keywords": [
    "schema",
    "LLM",
    "prompt",
    "TypeScript",
    "validation"
  ],
  "homepage": "https://github.com/microsoft/TypeChat#readme",
  "repository": {
    "type": "git",
    "url": "https://github.com/microsoft/TypeChat.git"
  },
  "bugs": {
    "url": "https://github.com/microsoft/TypeChat/issues"
  },
  "scripts": {
<<<<<<< HEAD
    "build": "tsc",
    "buildDebug": "tsc -p tsconfig.debug.json",
    "postbuild": "copyfiles -u 1 src/**/*Schema.ts src/**/*.txt src/**/callback.html build",
=======
    "build": "tsc -p src",
>>>>>>> c65b583e
    "prepare": "npm run build"
  },
  "main": "./dist/index.js",
  "types": "./dist/index.d.ts",
  "dependencies": {
    "@types/node": "^20.3.1",
    "axios": "^1.4.0",
    "typescript": "^5.1.3"
  },
  "workspaces": [
    "./",
    "./examples/*"
  ]
}<|MERGE_RESOLUTION|>--- conflicted
+++ resolved
@@ -21,13 +21,7 @@
     "url": "https://github.com/microsoft/TypeChat/issues"
   },
   "scripts": {
-<<<<<<< HEAD
-    "build": "tsc",
-    "buildDebug": "tsc -p tsconfig.debug.json",
-    "postbuild": "copyfiles -u 1 src/**/*Schema.ts src/**/*.txt src/**/callback.html build",
-=======
     "build": "tsc -p src",
->>>>>>> c65b583e
     "prepare": "npm run build"
   },
   "main": "./dist/index.js",
