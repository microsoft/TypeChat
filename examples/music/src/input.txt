--- conflicted
+++ resolved
@@ -1,13 +1,9 @@
-play Taylor Swift Shake It Off
-make a playlist of my tracks from the past week that have animals in their names and name the playlist animalTracks
-get my top ten tracks since January
-get my favorite 100 tracks from the last two months and show only the ones by Bach
-make it loud
-get my favorite 80 tracks from the last 8 months and create one playlist named class8 containing the classical tracks and another playlist containing the blues tracks
-<<<<<<< HEAD
-toggle shuffle on and skip to the next track
-go back to the last song
-
-=======
-play my playlist class8
->>>>>>> 87c04591
+play Taylor Swift Shake It Off
+make a playlist of my tracks from the past week that have animals in their names and name the playlist animalTracks
+get my top ten tracks since January
+get my favorite 100 tracks from the last two months and show only the ones by Bach
+make it loud
+get my favorite 80 tracks from the last 8 months and create one playlist named class8 containing the classical tracks and another playlist containing the blues tracks
+toggle shuffle on and skip to the next track
+go back to the last song
+play my playlist class8