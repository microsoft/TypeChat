play Taylor Swift Shake It Off
get my top 20 favorites and make a playlist named animalTracks of the tracks that have animals in their names
get my favorite 100 tracks from the last two months and show only the ones by Bach
make it loud
get my favorite 80 tracks from the last 8 months and create one playlist named class8 containing the classical tracks and another playlist containing the blues tracks
toggle shuffle on and skip to the next track
go back to the last song
play my playlist class8
play the fourth one
<<<<<<< HEAD
show me my queue
display the queue
what is my queue?

=======
show me my queue

>>>>>>> 89134eda
<|MERGE_RESOLUTION|>--- conflicted
+++ resolved
@@ -1,18 +1,10 @@
-play Taylor Swift Shake It Off
-get my top 20 favorites and make a playlist named animalTracks of the tracks that have animals in their names
-get my favorite 100 tracks from the last two months and show only the ones by Bach
-make it loud
-get my favorite 80 tracks from the last 8 months and create one playlist named class8 containing the classical tracks and another playlist containing the blues tracks
-toggle shuffle on and skip to the next track
-go back to the last song
-play my playlist class8
-play the fourth one
-<<<<<<< HEAD
-show me my queue
-display the queue
-what is my queue?
-
-=======
-show me my queue
-
->>>>>>> 89134eda
+play Taylor Swift Shake It Off
+get my top 20 favorites and make a playlist named animalTracks of the tracks that have animals in their names
+get my favorite 100 tracks from the last two months and show only the ones by Bach
+make it loud
+get my favorite 80 tracks from the last 8 months and create one playlist named class8 containing the classical tracks and another playlist containing the blues tracks
+toggle shuffle on and skip to the next track
+go back to the last song
+play my playlist class8
+play the fourth one
+show me my queue