--- conflicted
+++ resolved
@@ -421,14 +421,8 @@
       break;
     }
     case "play": {
-<<<<<<< HEAD
-      const input = args[0] as SpotifyApi.TrackObjectFull[];
-
-      if (input && input.length > 0) {
-=======
       const input = args[0] as SpotifyApi.TrackObjectFull[] | SpotifyApi.PlaylistObjectSimplified;
       if (Array.isArray(input) && input && input.length > 0) {
->>>>>>> 87c04591
         let count = 1;
         let offset = 0;
         let options = args[1] as PlayTracksOptions;
