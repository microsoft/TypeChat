--- conflicted
+++ resolved
@@ -81,36 +81,4 @@
     unknownAction(text: string): void;
     // Call this function if the user asks a non-music question, it is captured with this action; non-music, non-questions use UnknownAction
     nonMusicQuestion(text: string): void;
-<<<<<<< HEAD
-}
-
-// A program consists of a sequence of expressions that are executed in order.
-export type Program = {
-    expressions: Expression[];
-}
-
-// An expression is a JSON value, a function call, or a reference to the result of a preceding expression.
-// Function calls and result references may occur at any level of nesting.
-export type Expression = JSONValue | FunctionCall | ResultReference;
-
-// Represents a JSON value.
-export type JSONValue = string | number | boolean | null | { [x: string]: Expression } | Expression[];
-
-// Represents a call to one of the API functions. Function calls may be nested in JSON objects.
-export type FunctionCall = {
-    // Name of the API function called by this expression
-    "@func": keyof API;
-    // Arguments for the function
-    "@args": Expression[];
-};
-
-// Represents a reference to the result of a preceding expression. Result references may be nested in JSON objects.
-export type ResultReference = {
-    // Index of the previous expression in the expressions array
-    "@ref": number;
-};
-=======
-    // Call this function with the final result of the user request, if any
-    finalResult(result: any): void;
-}
->>>>>>> ae6a984b
+}